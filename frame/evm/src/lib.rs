// This file is part of Frontier.

// Copyright (C) Parity Technologies (UK) Ltd.
// SPDX-License-Identifier: Apache-2.0

// Licensed under the Apache License, Version 2.0 (the "License");
// you may not use this file except in compliance with the License.
// You may obtain a copy of the License at
//
// 	http://www.apache.org/licenses/LICENSE-2.0
//
// Unless required by applicable law or agreed to in writing, software
// distributed under the License is distributed on an "AS IS" BASIS,
// WITHOUT WARRANTIES OR CONDITIONS OF ANY KIND, either express or implied.
// See the License for the specific language governing permissions and
// limitations under the License.

//! # EVM Pallet
//!
//! The EVM pallet allows unmodified EVM code to be executed in a Substrate-based blockchain.
//! - [`evm::Config`]
//!
//! ## EVM Engine
//!
//! The EVM pallet uses [`SputnikVM`](https://github.com/rust-blockchain/evm) as the underlying EVM engine.
//! The engine is overhauled so that it's [`modular`](https://github.com/corepaper/evm).
//!
//! ## Execution Lifecycle
//!
//! There are a separate set of accounts managed by the EVM pallet. Substrate based accounts can call the EVM Pallet
//! to deposit or withdraw balance from the Substrate base-currency into a different balance managed and used by
//! the EVM pallet. Once a user has populated their balance, they can create and call smart contracts using this pallet.
//!
//! There's one-to-one mapping from Substrate accounts and EVM external accounts that is defined by a conversion function.
//!
//! ## EVM Pallet vs Ethereum Network
//!
//! The EVM pallet should be able to produce nearly identical results compared to the Ethereum mainnet,
//! including gas cost and balance changes.
//!
//! Observable differences include:
//!
//! - The available length of block hashes may not be 256 depending on the configuration of the System pallet
//! in the Substrate runtime.
//! - Difficulty and coinbase, which do not make sense in this pallet and is currently hard coded to zero.
//!
//! We currently do not aim to make unobservable behaviors, such as state root, to be the same. We also don't aim to follow
//! the exact same transaction / receipt format. However, given one Ethereum transaction and one Substrate account's
//! private key, one should be able to convert any Ethereum transaction into a transaction compatible with this pallet.
//!
//! The gas configurations are configurable. Right now, a pre-defined London hard fork configuration option is provided.

// Ensure we're `no_std` when compiling for Wasm.
#![cfg_attr(not(feature = "std"), no_std)]
#![warn(unused_crate_dependencies)]
#![allow(clippy::too_many_arguments)]

extern crate alloc;

#[cfg(feature = "runtime-benchmarks")]
pub mod benchmarking;

#[cfg(test)]
mod mock;
pub mod runner;
#[cfg(test)]
mod tests;
pub mod weights;

use alloc::{collections::btree_map::BTreeMap, vec::Vec};
use core::cmp::min;
pub use evm::{
	Config as EvmConfig, Context, ExitError, ExitFatal, ExitReason, ExitRevert, ExitSucceed,
};
use hash_db::Hasher;
use impl_trait_for_tuples::impl_for_tuples;
use scale_codec::{Decode, Encode, MaxEncodedLen};
use scale_info::TypeInfo;
// Substrate
use frame_support::{
	dispatch::{DispatchResultWithPostInfo, Pays, PostDispatchInfo},
	storage::{child::KillStorageResult, KeyPrefixIterator},
	traits::{
		fungible::{Balanced, Credit, Debt},
		tokens::{
			currency::Currency,
			fungible::Inspect,
			imbalance::{Imbalance, OnUnbalanced, SignedImbalance},
			ExistenceRequirement, Fortitude, Precision, Preservation, WithdrawReasons,
		},
		FindAuthor, Get, Time,
	},
	weights::Weight,
};
use frame_system::RawOrigin;
use sp_core::{H160, H256, U256};
use sp_runtime::{
	traits::{BadOrigin, NumberFor, Saturating, UniqueSaturatedInto, Zero},
	AccountId32, DispatchErrorWithPostInfo,
};
// Frontier
use fp_account::AccountId20;
use fp_evm::GenesisAccount;
pub use fp_evm::{
	Account, AccountProvider, CallInfo, CreateInfo, ExecutionInfoV2 as ExecutionInfo,
	FeeCalculator, IsPrecompileResult, LinearCostPrecompile, Log, Precompile, PrecompileFailure,
	PrecompileHandle, PrecompileOutput, PrecompileResult, PrecompileSet,
	TransactionValidationError, Vicinity,
};

pub use self::{
	pallet::*,
	runner::{Runner, RunnerError},
	weights::WeightInfo,
};

#[frame_support::pallet]
pub mod pallet {
	use super::*;
	use frame_support::pallet_prelude::*;
	use frame_system::pallet_prelude::*;

	#[pallet::pallet]
	#[pallet::without_storage_info]
	pub struct Pallet<T>(PhantomData<T>);

	#[pallet::config]
	pub trait Config: frame_system::Config {
		/// Account info provider.
		type AccountProvider: AccountProvider;

		/// Calculator for current gas price.
		type FeeCalculator: FeeCalculator;

		/// Maps Ethereum gas to Substrate weight.
		type GasWeightMapping: GasWeightMapping;

		/// Weight corresponding to a gas unit.
		type WeightPerGas: Get<Weight>;

		/// Block number to block hash.
		type BlockHashMapping: BlockHashMapping;

		/// Allow the origin to call on behalf of given address.
		type CallOrigin: EnsureAddressOrigin<Self::RuntimeOrigin>;
		/// Allow the origin to withdraw on behalf of given address.
		type WithdrawOrigin: EnsureAddressOrigin<Self::RuntimeOrigin, Success = AccountIdOf<Self>>;

		/// Mapping from address to account id.
		type AddressMapping: AddressMapping<AccountIdOf<Self>>;
		/// Currency type for withdraw and balance storage.
		type Currency: Currency<AccountIdOf<Self>> + Inspect<AccountIdOf<Self>>;

		/// The overarching event type.
		type RuntimeEvent: From<Event<Self>> + IsType<<Self as frame_system::Config>::RuntimeEvent>;
		/// Precompiles associated with this EVM engine.
		type PrecompilesType: PrecompileSet;
		type PrecompilesValue: Get<Self::PrecompilesType>;
		/// Chain ID of EVM.
		type ChainId: Get<u64>;
		/// The block gas limit. Can be a simple constant, or an adjustment algorithm in another pallet.
		type BlockGasLimit: Get<U256>;
		/// EVM execution runner.
		type Runner: Runner<Self>;

		/// To handle fee deduction for EVM transactions. An example is this pallet being used by `pallet_ethereum`
		/// where the chain implementing `pallet_ethereum` should be able to configure what happens to the fees
		/// Similar to `OnChargeTransaction` of `pallet_transaction_payment`
		type OnChargeTransaction: OnChargeEVMTransaction<Self>;

		/// Called on create calls, used to record owner
		type OnCreate: OnCreate<Self>;

		/// Find author for the current block.
		type FindAuthor: FindAuthor<H160>;

		/// Gas limit Pov size ratio.
		type GasLimitPovSizeRatio: Get<u64>;

		/// Define the quick clear limit of storage clearing when a contract suicides. Set to 0 to disable it.
		type SuicideQuickClearLimit: Get<u32>;

		/// Get the timestamp for the current block.
		type Timestamp: Time;

		/// Weight information for extrinsics in this pallet.
		type WeightInfo: WeightInfo;

		/// EVM config used in the module.
		fn config() -> &'static EvmConfig {
			&SHANGHAI_CONFIG
		}
	}

	#[pallet::call]
	impl<T: Config> Pallet<T> {
		/// Withdraw balance from EVM into currency/balances pallet.
		#[pallet::call_index(0)]
		#[pallet::weight(<T as pallet::Config>::WeightInfo::withdraw())]
		pub fn withdraw(
			origin: OriginFor<T>,
			address: H160,
			value: BalanceOf<T>,
		) -> DispatchResult {
			let destination = T::WithdrawOrigin::ensure_address_origin(&address, origin)?;
			let address_account_id = T::AddressMapping::into_account_id(address);

			T::Currency::transfer(
				&address_account_id,
				&destination,
				value,
				ExistenceRequirement::AllowDeath,
			)?;

			Ok(())
		}

		/// Issue an EVM call operation. This is similar to a message call transaction in Ethereum.
		#[pallet::call_index(1)]
		#[pallet::weight({
			let without_base_extrinsic_weight = true;
			T::GasWeightMapping::gas_to_weight(*gas_limit, without_base_extrinsic_weight)
		})]
		pub fn call(
			origin: OriginFor<T>,
			source: H160,
			target: H160,
			input: Vec<u8>,
			value: U256,
			gas_limit: u64,
			max_fee_per_gas: U256,
			max_priority_fee_per_gas: Option<U256>,
			nonce: Option<U256>,
			access_list: Vec<(H160, Vec<H256>)>,
		) -> DispatchResultWithPostInfo {
			T::CallOrigin::ensure_address_origin(&source, origin)?;

			let is_transactional = true;
			let validate = true;
			let info = match T::Runner::call(
				source,
				target,
				input,
				value,
				gas_limit,
				Some(max_fee_per_gas),
				max_priority_fee_per_gas,
				nonce,
				access_list,
				is_transactional,
				validate,
				None,
				None,
				T::config(),
			) {
				Ok(info) => info,
				Err(e) => {
					return Err(DispatchErrorWithPostInfo {
						post_info: PostDispatchInfo {
							actual_weight: Some(e.weight),
							pays_fee: Pays::Yes,
						},
						error: e.error.into(),
					})
				}
			};

			match info.exit_reason {
				ExitReason::Succeed(_) => {
					Pallet::<T>::deposit_event(Event::<T>::Executed { address: target });
				}
				_ => {
					Pallet::<T>::deposit_event(Event::<T>::ExecutedFailed { address: target });
				}
			};

			Ok(PostDispatchInfo {
				actual_weight: {
					let mut gas_to_weight = T::GasWeightMapping::gas_to_weight(
						info.used_gas.standard.unique_saturated_into(),
						true,
					);
					if let Some(weight_info) = info.weight_info {
						if let Some(proof_size_usage) = weight_info.proof_size_usage {
							*gas_to_weight.proof_size_mut() = proof_size_usage;
						}
					}
					Some(gas_to_weight)
				},
				pays_fee: Pays::No,
			})
		}

		/// Issue an EVM create operation. This is similar to a contract creation transaction in
		/// Ethereum.
		#[pallet::call_index(2)]
		#[pallet::weight({
			let without_base_extrinsic_weight = true;
			T::GasWeightMapping::gas_to_weight(*gas_limit, without_base_extrinsic_weight)
		})]
		pub fn create(
			origin: OriginFor<T>,
			source: H160,
			init: Vec<u8>,
			value: U256,
			gas_limit: u64,
			max_fee_per_gas: U256,
			max_priority_fee_per_gas: Option<U256>,
			nonce: Option<U256>,
			access_list: Vec<(H160, Vec<H256>)>,
		) -> DispatchResultWithPostInfo {
			T::CallOrigin::ensure_address_origin(&source, origin)?;

			let is_transactional = true;
			let validate = true;
			let info = match T::Runner::create(
				source,
				init,
				value,
				gas_limit,
				Some(max_fee_per_gas),
				max_priority_fee_per_gas,
				nonce,
				access_list,
				is_transactional,
				validate,
				None,
				None,
				T::config(),
			) {
				Ok(info) => info,
				Err(e) => {
					return Err(DispatchErrorWithPostInfo {
						post_info: PostDispatchInfo {
							actual_weight: Some(e.weight),
							pays_fee: Pays::Yes,
						},
						error: e.error.into(),
					})
				}
			};

			match info {
				CreateInfo {
					exit_reason: ExitReason::Succeed(_),
					value: create_address,
					..
				} => {
					Pallet::<T>::deposit_event(Event::<T>::Created {
						address: create_address,
					});
				}
				CreateInfo {
					exit_reason: _,
					value: create_address,
					..
				} => {
					Pallet::<T>::deposit_event(Event::<T>::CreatedFailed {
						address: create_address,
					});
				}
			}

			Ok(PostDispatchInfo {
				actual_weight: {
					let mut gas_to_weight = T::GasWeightMapping::gas_to_weight(
						info.used_gas.standard.unique_saturated_into(),
						true,
					);
					if let Some(weight_info) = info.weight_info {
						if let Some(proof_size_usage) = weight_info.proof_size_usage {
							*gas_to_weight.proof_size_mut() = proof_size_usage;
						}
					}
					Some(gas_to_weight)
				},
				pays_fee: Pays::No,
			})
		}

		/// Issue an EVM create2 operation.
		#[pallet::call_index(3)]
		#[pallet::weight({
			let without_base_extrinsic_weight = true;
			T::GasWeightMapping::gas_to_weight(*gas_limit, without_base_extrinsic_weight)
		})]
		pub fn create2(
			origin: OriginFor<T>,
			source: H160,
			init: Vec<u8>,
			salt: H256,
			value: U256,
			gas_limit: u64,
			max_fee_per_gas: U256,
			max_priority_fee_per_gas: Option<U256>,
			nonce: Option<U256>,
			access_list: Vec<(H160, Vec<H256>)>,
		) -> DispatchResultWithPostInfo {
			T::CallOrigin::ensure_address_origin(&source, origin)?;

			let is_transactional = true;
			let validate = true;
			let info = match T::Runner::create2(
				source,
				init,
				salt,
				value,
				gas_limit,
				Some(max_fee_per_gas),
				max_priority_fee_per_gas,
				nonce,
				access_list,
				is_transactional,
				validate,
				None,
				None,
				T::config(),
			) {
				Ok(info) => info,
				Err(e) => {
					return Err(DispatchErrorWithPostInfo {
						post_info: PostDispatchInfo {
							actual_weight: Some(e.weight),
							pays_fee: Pays::Yes,
						},
						error: e.error.into(),
					})
				}
			};

			match info {
				CreateInfo {
					exit_reason: ExitReason::Succeed(_),
					value: create_address,
					..
				} => {
					Pallet::<T>::deposit_event(Event::<T>::Created {
						address: create_address,
					});
				}
				CreateInfo {
					exit_reason: _,
					value: create_address,
					..
				} => {
					Pallet::<T>::deposit_event(Event::<T>::CreatedFailed {
						address: create_address,
					});
				}
			}

			Ok(PostDispatchInfo {
				actual_weight: {
					let mut gas_to_weight = T::GasWeightMapping::gas_to_weight(
						info.used_gas.standard.unique_saturated_into(),
						true,
					);
					if let Some(weight_info) = info.weight_info {
						if let Some(proof_size_usage) = weight_info.proof_size_usage {
							*gas_to_weight.proof_size_mut() = proof_size_usage;
						}
					}
					Some(gas_to_weight)
				},
				pays_fee: Pays::No,
			})
		}
	}

	#[pallet::event]
	#[pallet::generate_deposit(pub(super) fn deposit_event)]
	pub enum Event<T: Config> {
		/// Ethereum events from contracts.
		Log { log: Log },
		/// A contract has been created at given address.
		Created { address: H160 },
		/// A contract was attempted to be created, but the execution failed.
		CreatedFailed { address: H160 },
		/// A contract has been executed successfully with states applied.
		Executed { address: H160 },
		/// A contract has been executed with errors. States are reverted with only gas fees applied.
		ExecutedFailed { address: H160 },
	}

	#[pallet::error]
	pub enum Error<T> {
		/// Not enough balance to perform action
		BalanceLow,
		/// Calculating total fee overflowed
		FeeOverflow,
		/// Calculating total payment overflowed
		PaymentOverflow,
		/// Withdraw fee failed
		WithdrawFailed,
		/// Gas price is too low.
		GasPriceTooLow,
		/// Nonce is invalid
		InvalidNonce,
		/// Gas limit is too low.
		GasLimitTooLow,
		/// Gas limit is too high.
		GasLimitTooHigh,
		/// The chain id is invalid.
		InvalidChainId,
		/// the signature is invalid.
		InvalidSignature,
		/// EVM reentrancy
		Reentrancy,
		/// EIP-3607,
		TransactionMustComeFromEOA,
		/// Undefined error.
		Undefined,
	}

	impl<T> From<TransactionValidationError> for Error<T> {
		fn from(validation_error: TransactionValidationError) -> Self {
			match validation_error {
				TransactionValidationError::GasLimitTooLow => Error::<T>::GasLimitTooLow,
				TransactionValidationError::GasLimitTooHigh => Error::<T>::GasLimitTooHigh,
				TransactionValidationError::BalanceTooLow => Error::<T>::BalanceLow,
				TransactionValidationError::TxNonceTooLow => Error::<T>::InvalidNonce,
				TransactionValidationError::TxNonceTooHigh => Error::<T>::InvalidNonce,
				TransactionValidationError::GasPriceTooLow => Error::<T>::GasPriceTooLow,
				TransactionValidationError::PriorityFeeTooHigh => Error::<T>::GasPriceTooLow,
				TransactionValidationError::InvalidFeeInput => Error::<T>::GasPriceTooLow,
				TransactionValidationError::InvalidChainId => Error::<T>::InvalidChainId,
				TransactionValidationError::InvalidSignature => Error::<T>::InvalidSignature,
				TransactionValidationError::UnknownError => Error::<T>::Undefined,
			}
		}
	}

	#[pallet::genesis_config]
	#[derive(frame_support::DefaultNoBound)]
	pub struct GenesisConfig<T> {
		pub accounts: BTreeMap<H160, GenesisAccount>,
		#[serde(skip)]
		pub _marker: PhantomData<T>,
	}

	#[pallet::genesis_build]
	impl<T: Config> BuildGenesisConfig for GenesisConfig<T>
	where
		U256: UniqueSaturatedInto<BalanceOf<T>>,
	{
		fn build(&self) {
			const MAX_ACCOUNT_NONCE: usize = 100;

			for (address, account) in &self.accounts {
				let account_id = T::AddressMapping::into_account_id(*address);

				// ASSUME: in one single EVM transaction, the nonce will not increase more than
				// `u128::max_value()`.
				for _ in 0..min(
					MAX_ACCOUNT_NONCE,
					UniqueSaturatedInto::<usize>::unique_saturated_into(account.nonce),
				) {
					T::AccountProvider::inc_account_nonce(&account_id);
				}

				let _ = T::Currency::deposit_creating(
					&account_id,
					account.balance.unique_saturated_into(),
				);

				Pallet::<T>::create_account(*address, account.code.clone());

				for (index, value) in &account.storage {
					<AccountStorages<T>>::insert(address, index, value);
				}
			}
		}
	}

	#[pallet::storage]
	pub type AccountCodes<T: Config> = StorageMap<_, Blake2_128Concat, H160, Vec<u8>, ValueQuery>;

	#[pallet::storage]
	pub type AccountCodesMetadata<T: Config> =
		StorageMap<_, Blake2_128Concat, H160, CodeMetadata, OptionQuery>;

	#[pallet::storage]
	pub type AccountStorages<T: Config> =
		StorageDoubleMap<_, Blake2_128Concat, H160, Blake2_128Concat, H256, H256, ValueQuery>;

	#[pallet::storage]
	pub type Suicided<T: Config> = StorageMap<_, Blake2_128Concat, H160, (), OptionQuery>;
}

/// Utility alias for easy access to the [`AccountProvider::AccountId`] type from a given config.
pub type AccountIdOf<T> = <<T as Config>::AccountProvider as AccountProvider>::AccountId;

/// Type alias for currency balance.
pub type BalanceOf<T> = <<T as Config>::Currency as Currency<AccountIdOf<T>>>::Balance;

/// Type alias for negative imbalance during fees
type NegativeImbalanceOf<C, T> = <C as Currency<AccountIdOf<T>>>::NegativeImbalance;

#[derive(
	Debug,
	Clone,
	Copy,
	Eq,
	PartialEq,
	Encode,
	Decode,
	TypeInfo,
	MaxEncodedLen
)]
pub struct CodeMetadata {
	pub size: u64,
	pub hash: H256,
}

impl CodeMetadata {
	fn from_code(code: &[u8]) -> Self {
		let size = code.len() as u64;
		let hash = H256::from(sp_io::hashing::keccak_256(code));

		Self { size, hash }
	}
}

pub trait EnsureAddressOrigin<OuterOrigin> {
	/// Success return type.
	type Success;

	/// Perform the origin check.
	fn ensure_address_origin(
		address: &H160,
		origin: OuterOrigin,
	) -> Result<Self::Success, BadOrigin> {
		Self::try_address_origin(address, origin).map_err(|_| BadOrigin)
	}

	/// Try with origin.
	fn try_address_origin(
		address: &H160,
		origin: OuterOrigin,
	) -> Result<Self::Success, OuterOrigin>;
}

/// Ensure that the EVM address is the same as the Substrate address. This only works if the account
/// ID is `H160`.
pub struct EnsureAddressSame;

impl<OuterOrigin> EnsureAddressOrigin<OuterOrigin> for EnsureAddressSame
where
	OuterOrigin: Into<Result<RawOrigin<H160>, OuterOrigin>> + From<RawOrigin<H160>>,
{
	type Success = H160;

	fn try_address_origin(address: &H160, origin: OuterOrigin) -> Result<H160, OuterOrigin> {
		origin.into().and_then(|o| match o {
			RawOrigin::Signed(who) if &who == address => Ok(who),
			r => Err(OuterOrigin::from(r)),
		})
	}
}

/// Ensure that the origin is root.
pub struct EnsureAddressRoot<AccountId>(core::marker::PhantomData<AccountId>);

impl<OuterOrigin, AccountId> EnsureAddressOrigin<OuterOrigin> for EnsureAddressRoot<AccountId>
where
	OuterOrigin: Into<Result<RawOrigin<AccountId>, OuterOrigin>> + From<RawOrigin<AccountId>>,
{
	type Success = ();

	fn try_address_origin(_address: &H160, origin: OuterOrigin) -> Result<(), OuterOrigin> {
		origin.into().and_then(|o| match o {
			RawOrigin::Root => Ok(()),
			r => Err(OuterOrigin::from(r)),
		})
	}
}

/// Ensure that the origin never happens.
pub struct EnsureAddressNever<AccountId>(core::marker::PhantomData<AccountId>);

impl<OuterOrigin, AccountId> EnsureAddressOrigin<OuterOrigin> for EnsureAddressNever<AccountId> {
	type Success = AccountId;

	fn try_address_origin(_address: &H160, origin: OuterOrigin) -> Result<AccountId, OuterOrigin> {
		Err(origin)
	}
}

/// Ensure that the address is truncated hash of the origin. Only works if the account id is
/// `AccountId32`.
pub struct EnsureAddressTruncated;

impl<OuterOrigin> EnsureAddressOrigin<OuterOrigin> for EnsureAddressTruncated
where
	OuterOrigin: Into<Result<RawOrigin<AccountId32>, OuterOrigin>> + From<RawOrigin<AccountId32>>,
{
	type Success = AccountId32;

	fn try_address_origin(address: &H160, origin: OuterOrigin) -> Result<AccountId32, OuterOrigin> {
		origin.into().and_then(|o| match o {
			RawOrigin::Signed(who) if AsRef::<[u8; 32]>::as_ref(&who)[0..20] == address[0..20] => {
				Ok(who)
			}
			r => Err(OuterOrigin::from(r)),
		})
	}
}

/// Ensure that the address is AccountId20.
pub struct EnsureAccountId20;

impl<OuterOrigin> EnsureAddressOrigin<OuterOrigin> for EnsureAccountId20
where
	OuterOrigin: Into<Result<RawOrigin<AccountId20>, OuterOrigin>> + From<RawOrigin<AccountId20>>,
{
	type Success = AccountId20;

	fn try_address_origin(address: &H160, origin: OuterOrigin) -> Result<AccountId20, OuterOrigin> {
		let acc: AccountId20 = AccountId20::from(*address);
		origin.into().and_then(|o| match o {
			RawOrigin::Signed(who) if who == acc => Ok(who),
			r => Err(OuterOrigin::from(r)),
		})
	}
}

/// Trait to be implemented for evm address mapping.
pub trait AddressMapping<A> {
	fn into_account_id(address: H160) -> A;
}

/// Identity address mapping.
pub struct IdentityAddressMapping;

impl<T: From<H160>> AddressMapping<T> for IdentityAddressMapping {
	fn into_account_id(address: H160) -> T {
		address.into()
	}
}

/// Hashed address mapping.
pub struct HashedAddressMapping<H>(core::marker::PhantomData<H>);

impl<H: Hasher<Out = H256>> AddressMapping<AccountId32> for HashedAddressMapping<H> {
	fn into_account_id(address: H160) -> AccountId32 {
		let mut data = [0u8; 24];
		data[0..4].copy_from_slice(b"evm:");
		data[4..24].copy_from_slice(&address[..]);
		let hash = H::hash(&data);

		AccountId32::from(Into::<[u8; 32]>::into(hash))
	}
}

/// A trait for getting a block hash by number.
pub trait BlockHashMapping {
	fn block_hash(number: u32) -> H256;
}

/// Returns the Substrate block hash by number.
pub struct SubstrateBlockHashMapping<T>(core::marker::PhantomData<T>);
impl<T: Config> BlockHashMapping for SubstrateBlockHashMapping<T> {
	fn block_hash(number: u32) -> H256 {
		let number = <NumberFor<T::Block>>::from(number);
		H256::from_slice(frame_system::Pallet::<T>::block_hash(number).as_ref())
	}
}

/// A mapping function that converts Ethereum gas to Substrate weight
pub trait GasWeightMapping {
	fn gas_to_weight(gas: u64, without_base_weight: bool) -> Weight;
	fn weight_to_gas(weight: Weight) -> u64;
}

pub struct FixedGasWeightMapping<T>(core::marker::PhantomData<T>);
impl<T: Config> GasWeightMapping for FixedGasWeightMapping<T> {
	fn gas_to_weight(gas: u64, without_base_weight: bool) -> Weight {
		let mut weight = T::WeightPerGas::get().saturating_mul(gas);
		if without_base_weight {
			weight = weight.saturating_sub(
				T::BlockWeights::get()
					.get(frame_support::dispatch::DispatchClass::Normal)
					.base_extrinsic,
			);
		}
		// Apply a gas to proof size ratio based on BlockGasLimit
		let ratio = T::GasLimitPovSizeRatio::get();
		if ratio > 0 {
			let proof_size = gas.saturating_div(ratio);
			*weight.proof_size_mut() = proof_size;
		}

		weight
	}
	fn weight_to_gas(weight: Weight) -> u64 {
		weight.div(T::WeightPerGas::get().ref_time()).ref_time()
	}
}

static SHANGHAI_CONFIG: EvmConfig = EvmConfig::shanghai();

impl<T: Config> Pallet<T> {
	/// Check whether an account is empty.
	pub fn is_account_empty(address: &H160) -> bool {
		let (account, _) = Self::account_basic(address);
		let code_len = <AccountCodes<T>>::decode_len(address).unwrap_or(0);

		account.nonce == U256::zero() && account.balance == U256::zero() && code_len == 0
	}
	/// Check whether an account is a suicided contract
	pub fn is_account_suicided(address: &H160) -> bool {
		<Suicided<T>>::contains_key(address)
	}

	pub fn iter_account_storages(address: &H160) -> KeyPrefixIterator<H256> {
		<AccountStorages<T>>::iter_key_prefix(address)
	}

	/// Remove an account if its empty.
	pub fn remove_account_if_empty(address: &H160) {
		if Self::is_account_empty(address) {
			Self::remove_account(address);
		}
	}

	/// Remove an account.
	pub fn remove_account(address: &H160) {
		if <AccountCodes<T>>::contains_key(address) {
			// Remember to call `dec_sufficients` when clearing Suicided.
			<Suicided<T>>::insert(address, ());

			// In theory, we can always have pre-EIP161 contracts, so we
			// make sure the account nonce is at least one.
			let account_id = T::AddressMapping::into_account_id(*address);
			T::AccountProvider::inc_account_nonce(&account_id);
		}

		<AccountCodes<T>>::remove(address);
		<AccountCodesMetadata<T>>::remove(address);

		if T::SuicideQuickClearLimit::get() > 0 {
			#[allow(deprecated)]
			let res = <AccountStorages<T>>::remove_prefix(address, Some(T::SuicideQuickClearLimit::get()));

			match res {
				KillStorageResult::AllRemoved(_) => {
					<Suicided<T>>::remove(address);

					let account_id = T::AddressMapping::into_account_id(*address);
					T::AccountProvider::remove_account(&account_id);
				}
				KillStorageResult::SomeRemaining(_) => (),
			}
		}
	}

	/// Create an account.
	pub fn create_account(address: H160, code: Vec<u8>) {
		if <Suicided<T>>::contains_key(address) {
			// This branch should never trigger, because when Suicided
			// contains an address, then its nonce will be at least one,
			// which causes CreateCollision error in EVM, but we add it
			// here for safeguard.
			return;
		}

		if code.is_empty() {
			return;
		}

		if !<AccountCodes<T>>::contains_key(address) {
			let account_id = T::AddressMapping::into_account_id(address);
			T::AccountProvider::create_account(&account_id);
		}

		// Update metadata.
		let meta = CodeMetadata::from_code(&code);
		<AccountCodesMetadata<T>>::insert(address, meta);

		<AccountCodes<T>>::insert(address, code);
	}

	/// Get the account metadata (hash and size) from storage if it exists,
	/// or compute it from code and store it if it doesn't exist.
	pub fn account_code_metadata(address: H160) -> CodeMetadata {
		if let Some(meta) = <AccountCodesMetadata<T>>::get(address) {
			return meta;
		}

		let code = <AccountCodes<T>>::get(address);

		// If code is empty we return precomputed hash for empty code.
		// We don't store it as this address could get code deployed in the future.
		if code.is_empty() {
			const EMPTY_CODE_HASH: [u8; 32] = hex_literal::hex!(
				"c5d2460186f7233c927e7db2dcc703c0e500b653ca82273b7bfad8045d85a470"
			);
			return CodeMetadata {
				size: 0,
				hash: EMPTY_CODE_HASH.into(),
			};
		}

		let meta = CodeMetadata::from_code(&code);

		<AccountCodesMetadata<T>>::insert(address, meta);
		meta
	}

	/// Get the account basic in EVM format.
	pub fn account_basic(address: &H160) -> (Account, frame_support::weights::Weight) {
		let account_id = T::AddressMapping::into_account_id(*address);
<<<<<<< HEAD

		let nonce = T::AccountProvider::account_nonce(&account_id);
		// keepalive `true` takes into account ExistentialDeposit as part of what's considered liquid balance.
=======
		let nonce = frame_system::Pallet::<T>::account_nonce(&account_id);
>>>>>>> 80c768f6
		let balance =
			T::Currency::reducible_balance(&account_id, Preservation::Preserve, Fortitude::Polite);

		(
			Account {
				nonce: U256::from(UniqueSaturatedInto::<u128>::unique_saturated_into(nonce)),
				balance: U256::from(UniqueSaturatedInto::<u128>::unique_saturated_into(balance)),
			},
			T::DbWeight::get().reads(2),
		)
	}

	/// Get the author using the FindAuthor trait.
	pub fn find_author() -> H160 {
		let digest = <frame_system::Pallet<T>>::digest();
		let pre_runtime_digests = digest.logs.iter().filter_map(|d| d.as_pre_runtime());

		T::FindAuthor::find_author(pre_runtime_digests).unwrap_or_default()
	}
}

/// Handle withdrawing, refunding and depositing of transaction fees.
/// Similar to `OnChargeTransaction` of `pallet_transaction_payment`
pub trait OnChargeEVMTransaction<T: Config> {
	type LiquidityInfo: Default;

	/// Before the transaction is executed the payment of the transaction fees
	/// need to be secured.
	fn withdraw_fee(who: &H160, fee: U256) -> Result<Self::LiquidityInfo, Error<T>>;

	/// After the transaction was executed the actual fee can be calculated.
	/// This function should refund any overpaid fees and optionally deposit
	/// the corrected amount, and handles the base fee rationing using the provided
	/// `OnUnbalanced` implementation.
	/// Returns the `NegativeImbalance` - if any - produced by the priority fee.
	fn correct_and_deposit_fee(
		who: &H160,
		corrected_fee: U256,
		base_fee: U256,
		already_withdrawn: Self::LiquidityInfo,
	) -> Self::LiquidityInfo;

	/// Introduced in EIP1559 to handle the priority tip.
	fn pay_priority_fee(tip: Self::LiquidityInfo);
}

/// Implements the transaction payment for a pallet implementing the `Currency`
/// trait (eg. the pallet_balances) using an unbalance handler (implementing
/// `OnUnbalanced`).
/// Similar to `CurrencyAdapter` of `pallet_transaction_payment`
pub struct EVMCurrencyAdapter<C, OU>(core::marker::PhantomData<(C, OU)>);

impl<T, C, OU> OnChargeEVMTransaction<T> for EVMCurrencyAdapter<C, OU>
where
	T: Config,
	C: Currency<AccountIdOf<T>>,
	C::PositiveImbalance:
		Imbalance<<C as Currency<AccountIdOf<T>>>::Balance, Opposite = C::NegativeImbalance>,
	C::NegativeImbalance:
		Imbalance<<C as Currency<AccountIdOf<T>>>::Balance, Opposite = C::PositiveImbalance>,
	OU: OnUnbalanced<NegativeImbalanceOf<C, T>>,
	U256: UniqueSaturatedInto<<C as Currency<AccountIdOf<T>>>::Balance>,
{
	// Kept type as Option to satisfy bound of Default
	type LiquidityInfo = Option<NegativeImbalanceOf<C, T>>;

	fn withdraw_fee(who: &H160, fee: U256) -> Result<Self::LiquidityInfo, Error<T>> {
		if fee.is_zero() {
			return Ok(None);
		}
		let account_id = T::AddressMapping::into_account_id(*who);
		let imbalance = C::withdraw(
			&account_id,
			fee.unique_saturated_into(),
			WithdrawReasons::FEE,
			ExistenceRequirement::AllowDeath,
		)
		.map_err(|_| Error::<T>::BalanceLow)?;
		Ok(Some(imbalance))
	}

	fn correct_and_deposit_fee(
		who: &H160,
		corrected_fee: U256,
		base_fee: U256,
		already_withdrawn: Self::LiquidityInfo,
	) -> Self::LiquidityInfo {
		if let Some(paid) = already_withdrawn {
			let account_id = T::AddressMapping::into_account_id(*who);

			// Calculate how much refund we should return
			let refund_amount = paid
				.peek()
				.saturating_sub(corrected_fee.unique_saturated_into());
			// refund to the account that paid the fees. If this fails, the
			// account might have dropped below the existential balance. In
			// that case we don't refund anything.
			let refund_imbalance = C::deposit_into_existing(&account_id, refund_amount)
				.unwrap_or_else(|_| C::PositiveImbalance::zero());

			// Make sure this works with 0 ExistentialDeposit
			// https://github.com/paritytech/substrate/issues/10117
			// If we tried to refund something, the account still empty and the ED is set to 0,
			// we call `make_free_balance_be` with the refunded amount.
			let refund_imbalance = if C::minimum_balance().is_zero()
				&& refund_amount > C::Balance::zero()
				&& C::total_balance(&account_id).is_zero()
			{
				// Known bug: Substrate tried to refund to a zeroed AccountData, but
				// interpreted the account to not exist.
				match C::make_free_balance_be(&account_id, refund_amount) {
					SignedImbalance::Positive(p) => p,
					_ => C::PositiveImbalance::zero(),
				}
			} else {
				refund_imbalance
			};

			// merge the imbalance caused by paying the fees and refunding parts of it again.
			let adjusted_paid = paid
				.offset(refund_imbalance)
				.same()
				.unwrap_or_else(|_| C::NegativeImbalance::zero());

			let (base_fee, tip) = adjusted_paid.split(base_fee.unique_saturated_into());
			// Handle base fee. Can be either burned, rationed, etc ...
			OU::on_unbalanced(base_fee);
			return Some(tip);
		}
		None
	}

	fn pay_priority_fee(tip: Self::LiquidityInfo) {
		// Default Ethereum behaviour: issue the tip to the block author.
		if let Some(tip) = tip {
			let account_id = T::AddressMapping::into_account_id(<Pallet<T>>::find_author());
			let _ = C::deposit_into_existing(&account_id, tip.peek());
		}
	}
}
/// Implements transaction payment for a pallet implementing the [`fungible`]
/// trait (eg. pallet_balances) using an unbalance handler (implementing
/// [`OnUnbalanced`]).
///
/// Equivalent of `EVMCurrencyAdapter` but for fungible traits. Similar to `FungibleAdapter` of
/// `pallet_transaction_payment`
pub struct EVMFungibleAdapter<F, OU>(core::marker::PhantomData<(F, OU)>);

impl<T, F, OU> OnChargeEVMTransaction<T> for EVMFungibleAdapter<F, OU>
where
	T: Config,
	F: Balanced<T::AccountId>,
	OU: OnUnbalanced<Credit<T::AccountId, F>>,
	U256: UniqueSaturatedInto<<F as Inspect<<T as frame_system::Config>::AccountId>>::Balance>,
{
	// Kept type as Option to satisfy bound of Default
	type LiquidityInfo = Option<Credit<T::AccountId, F>>;

	fn withdraw_fee(who: &H160, fee: U256) -> Result<Self::LiquidityInfo, Error<T>> {
		if fee.is_zero() {
			return Ok(None);
		}
		let account_id = T::AddressMapping::into_account_id(*who);
		let imbalance = F::withdraw(
			&account_id,
			fee.unique_saturated_into(),
			Precision::Exact,
			Preservation::Preserve,
			Fortitude::Polite,
		)
		.map_err(|_| Error::<T>::BalanceLow)?;
		Ok(Some(imbalance))
	}

	fn correct_and_deposit_fee(
		who: &H160,
		corrected_fee: U256,
		base_fee: U256,
		already_withdrawn: Self::LiquidityInfo,
	) -> Self::LiquidityInfo {
		if let Some(paid) = already_withdrawn {
			let account_id = T::AddressMapping::into_account_id(*who);

			// Calculate how much refund we should return
			let refund_amount = paid
				.peek()
				.saturating_sub(corrected_fee.unique_saturated_into());
			// refund to the account that paid the fees.
			let refund_imbalance = F::deposit(&account_id, refund_amount, Precision::BestEffort)
				.unwrap_or_else(|_| Debt::<T::AccountId, F>::zero());

			// merge the imbalance caused by paying the fees and refunding parts of it again.
			let adjusted_paid = paid
				.offset(refund_imbalance)
				.same()
				.unwrap_or_else(|_| Credit::<T::AccountId, F>::zero());

			let (base_fee, tip) = adjusted_paid.split(base_fee.unique_saturated_into());
			// Handle base fee. Can be either burned, rationed, etc ...
			OU::on_unbalanced(base_fee);
			return Some(tip);
		}
		None
	}

	fn pay_priority_fee(tip: Self::LiquidityInfo) {
		// Default Ethereum behaviour: issue the tip to the block author.
		if let Some(tip) = tip {
			let account_id = T::AddressMapping::into_account_id(<Pallet<T>>::find_author());
			let _ = F::deposit(&account_id, tip.peek(), Precision::BestEffort);
		}
	}
}

/// Implementation for () does not specify what to do with imbalance
impl<T> OnChargeEVMTransaction<T> for ()
where
	T: Config,
<<<<<<< HEAD
	<T::Currency as Currency<AccountIdOf<T>>>::PositiveImbalance: Imbalance<
		<T::Currency as Currency<AccountIdOf<T>>>::Balance,
		Opposite = <T::Currency as Currency<AccountIdOf<T>>>::NegativeImbalance,
	>,
	<T::Currency as Currency<AccountIdOf<T>>>::NegativeImbalance: Imbalance<
		<T::Currency as Currency<AccountIdOf<T>>>::Balance,
		Opposite = <T::Currency as Currency<AccountIdOf<T>>>::PositiveImbalance,
	>,
	U256: UniqueSaturatedInto<BalanceOf<T>>,
=======
	T::Currency: Balanced<T::AccountId>,
	U256: UniqueSaturatedInto<
		<<T as Config>::Currency as Inspect<<T as frame_system::Config>::AccountId>>::Balance,
	>,
>>>>>>> 80c768f6
{
	// Kept type as Option to satisfy bound of Default
	type LiquidityInfo = Option<Credit<T::AccountId, T::Currency>>;

	fn withdraw_fee(who: &H160, fee: U256) -> Result<Self::LiquidityInfo, Error<T>> {
<<<<<<< HEAD
		EVMCurrencyAdapter::<<T as Config>::Currency, ()>::withdraw_fee(who, fee)
=======
		EVMFungibleAdapter::<T::Currency, ()>::withdraw_fee(who, fee)
>>>>>>> 80c768f6
	}

	fn correct_and_deposit_fee(
		who: &H160,
		corrected_fee: U256,
		base_fee: U256,
		already_withdrawn: Self::LiquidityInfo,
	) -> Self::LiquidityInfo {
		<EVMFungibleAdapter<T::Currency, ()> as OnChargeEVMTransaction<T>>::correct_and_deposit_fee(
			who,
			corrected_fee,
			base_fee,
			already_withdrawn,
		)
	}

	fn pay_priority_fee(tip: Self::LiquidityInfo) {
		<EVMFungibleAdapter<T::Currency, ()> as OnChargeEVMTransaction<T>>::pay_priority_fee(tip);
	}
}

pub trait OnCreate<T> {
	fn on_create(owner: H160, contract: H160);
}

impl<T> OnCreate<T> for () {
	fn on_create(_owner: H160, _contract: H160) {}
}

#[impl_for_tuples(1, 12)]
impl<T> OnCreate<T> for Tuple {
	fn on_create(owner: H160, contract: H160) {
		for_tuples!(#(
			Tuple::on_create(owner, contract);
		)*)
	}
}

/// Native system account provider that `frame_system` provides.
pub struct NativeSystemAccountProvider<T>(sp_std::marker::PhantomData<T>);

impl<T: frame_system::Config> AccountProvider for NativeSystemAccountProvider<T> {
	type AccountId = T::AccountId;
	type Nonce = T::Nonce;

	fn account_nonce(who: &Self::AccountId) -> Self::Nonce {
		frame_system::Pallet::<T>::account_nonce(who)
	}

	fn inc_account_nonce(who: &Self::AccountId) {
		frame_system::Pallet::<T>::inc_account_nonce(who)
	}

	fn create_account(who: &Self::AccountId) {
		let _ = frame_system::Pallet::<T>::inc_sufficients(who);
	}
	fn remove_account(who: &Self::AccountId) {
		let _ = frame_system::Pallet::<T>::dec_sufficients(who);
	}
}<|MERGE_RESOLUTION|>--- conflicted
+++ resolved
@@ -910,13 +910,7 @@
 	/// Get the account basic in EVM format.
 	pub fn account_basic(address: &H160) -> (Account, frame_support::weights::Weight) {
 		let account_id = T::AddressMapping::into_account_id(*address);
-<<<<<<< HEAD
-
 		let nonce = T::AccountProvider::account_nonce(&account_id);
-		// keepalive `true` takes into account ExistentialDeposit as part of what's considered liquid balance.
-=======
-		let nonce = frame_system::Pallet::<T>::account_nonce(&account_id);
->>>>>>> 80c768f6
 		let balance =
 			T::Currency::reducible_balance(&account_id, Preservation::Preserve, Fortitude::Polite);
 
@@ -1068,12 +1062,12 @@
 impl<T, F, OU> OnChargeEVMTransaction<T> for EVMFungibleAdapter<F, OU>
 where
 	T: Config,
-	F: Balanced<T::AccountId>,
-	OU: OnUnbalanced<Credit<T::AccountId, F>>,
-	U256: UniqueSaturatedInto<<F as Inspect<<T as frame_system::Config>::AccountId>>::Balance>,
+	F: Balanced<AccountIdOf<T>>,
+	OU: OnUnbalanced<Credit<AccountIdOf<T>, F>>,
+	U256: UniqueSaturatedInto<<F as Inspect<AccountIdOf<T>>>::Balance>,
 {
 	// Kept type as Option to satisfy bound of Default
-	type LiquidityInfo = Option<Credit<T::AccountId, F>>;
+	type LiquidityInfo = Option<Credit<AccountIdOf<T>, F>>;
 
 	fn withdraw_fee(who: &H160, fee: U256) -> Result<Self::LiquidityInfo, Error<T>> {
 		if fee.is_zero() {
@@ -1106,13 +1100,13 @@
 				.saturating_sub(corrected_fee.unique_saturated_into());
 			// refund to the account that paid the fees.
 			let refund_imbalance = F::deposit(&account_id, refund_amount, Precision::BestEffort)
-				.unwrap_or_else(|_| Debt::<T::AccountId, F>::zero());
+				.unwrap_or_else(|_| Debt::<AccountIdOf<T>, F>::zero());
 
 			// merge the imbalance caused by paying the fees and refunding parts of it again.
 			let adjusted_paid = paid
 				.offset(refund_imbalance)
 				.same()
-				.unwrap_or_else(|_| Credit::<T::AccountId, F>::zero());
+				.unwrap_or_else(|_| Credit::<AccountIdOf<T>, F>::zero());
 
 			let (base_fee, tip) = adjusted_paid.split(base_fee.unique_saturated_into());
 			// Handle base fee. Can be either burned, rationed, etc ...
@@ -1135,32 +1129,14 @@
 impl<T> OnChargeEVMTransaction<T> for ()
 where
 	T: Config,
-<<<<<<< HEAD
-	<T::Currency as Currency<AccountIdOf<T>>>::PositiveImbalance: Imbalance<
-		<T::Currency as Currency<AccountIdOf<T>>>::Balance,
-		Opposite = <T::Currency as Currency<AccountIdOf<T>>>::NegativeImbalance,
-	>,
-	<T::Currency as Currency<AccountIdOf<T>>>::NegativeImbalance: Imbalance<
-		<T::Currency as Currency<AccountIdOf<T>>>::Balance,
-		Opposite = <T::Currency as Currency<AccountIdOf<T>>>::PositiveImbalance,
-	>,
-	U256: UniqueSaturatedInto<BalanceOf<T>>,
-=======
-	T::Currency: Balanced<T::AccountId>,
-	U256: UniqueSaturatedInto<
-		<<T as Config>::Currency as Inspect<<T as frame_system::Config>::AccountId>>::Balance,
-	>,
->>>>>>> 80c768f6
+	T::Currency: Balanced<AccountIdOf<T>>,
+	U256: UniqueSaturatedInto<<<T as Config>::Currency as Inspect<AccountIdOf<T>>>::Balance>,
 {
 	// Kept type as Option to satisfy bound of Default
-	type LiquidityInfo = Option<Credit<T::AccountId, T::Currency>>;
+	type LiquidityInfo = Option<Credit<AccountIdOf<T>, T::Currency>>;
 
 	fn withdraw_fee(who: &H160, fee: U256) -> Result<Self::LiquidityInfo, Error<T>> {
-<<<<<<< HEAD
-		EVMCurrencyAdapter::<<T as Config>::Currency, ()>::withdraw_fee(who, fee)
-=======
 		EVMFungibleAdapter::<T::Currency, ()>::withdraw_fee(who, fee)
->>>>>>> 80c768f6
 	}
 
 	fn correct_and_deposit_fee(
@@ -1200,7 +1176,7 @@
 }
 
 /// Native system account provider that `frame_system` provides.
-pub struct NativeSystemAccountProvider<T>(sp_std::marker::PhantomData<T>);
+pub struct NativeSystemAccountProvider<T>(core::marker::PhantomData<T>);
 
 impl<T: frame_system::Config> AccountProvider for NativeSystemAccountProvider<T> {
 	type AccountId = T::AccountId;
